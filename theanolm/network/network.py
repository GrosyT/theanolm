#!/usr/bin/env python3
# -*- coding: utf-8 -*-

from enum import Enum, unique
from collections import OrderedDict
import logging
import numpy
import theano
import theano.tensor as tensor
from theano.sandbox.rng_mrg import MRG_RandomStreams as RandomStreams
from theanolm.exceptions import IncompatibleStateError, InputError
from theanolm.network.networkinput import NetworkInput
from theanolm.network.projectionlayer import ProjectionLayer
from theanolm.network.tanhlayer import TanhLayer
from theanolm.network.grulayer import GRULayer
from theanolm.network.lstmlayer import LSTMLayer
from theanolm.network.highwaytanhlayer import HighwayTanhLayer
from theanolm.network.softmaxlayer import SoftmaxLayer
from theanolm.network.hsoftmaxlayer import HSoftmaxLayer
from theanolm.network.dropoutlayer import DropoutLayer
from theanolm.matrixfunctions import test_value

def create_layer(layer_options, *args, **kwargs):
    """Constructs one of the Layer classes based on a layer definition.

    :type layer_type: str
    :param layer_type: a text string describing the layer type
    """

    layer_type = layer_options['type']
    if layer_type == 'projection':
        return ProjectionLayer(layer_options, *args, **kwargs)
    elif layer_type == 'tanh':
        return TanhLayer(layer_options, *args, **kwargs)
    elif layer_type == 'lstm':
        return LSTMLayer(layer_options, *args, **kwargs)
    elif layer_type == 'gru':
        return GRULayer(layer_options, *args, **kwargs)
    elif layer_type == 'highwaytanh':
        return HighwayTanhLayer(layer_options, *args, **kwargs)
    elif layer_type == 'softmax':
        return SoftmaxLayer(layer_options, *args, **kwargs)
    elif layer_type == 'hsoftmax':
        return HSoftmaxLayer(layer_options, *args, **kwargs)
    elif layer_type == 'dropout':
        return DropoutLayer(layer_options, *args, **kwargs)
    else:
        raise ValueError("Invalid layer type requested: " + layer_type)

class Network(object):
    """Neural Network

    A class that creates the actual neural network graph using Theano. Functions
    that train and apply the neural network can be created by passing the input
    and output variables to ``theano.function()``.
    """

    @unique
    class Mode(Enum):
        """Network Mode Selection

        Enumeration of options for selecting network mode. This will create a
        slightly different output for different purposes.

          - ``minibatch``: Process mini-batches with multiple sequences and time
                           steps. The output is a matrix with one less time
                           steps containing the probabilities of the words at
                           the next time step.
        """

        minibatch = 1
        step = 2

        def is_minibatch(self):
            """Checks if the network mode is supposed to process mini-batches,
            as opposed to just one time step. The word at the next time step is
            the target word.

            :rtype: bool
            :returns: ``True`` when processing mini-batches, ``False``
                      otherwise.
            """

            return self is Network.Mode.minibatch

<<<<<<< HEAD
        def is_distribution(self):
            """Checks if the network mode is supposed to produce a distribution
            of the entire vocabulary, as opposed to the probabilities of
            specific words. Used for generating text.

            :rtype: bool
            :returns: ``True`` when producing a probability distribution,
                      ``False`` otherwise.
            """

            return self is Network.Mode.distribution

        def is_target_words(self):
            """Checks if the network mode is supposed to produce probabilities
            of target words given in ``target_class_ids``.

            :rtype: bool
            :returns: ``True`` when producing a probabilities of target words,
                      ``False`` otherwise.
            """

            return self is Network.Mode.target_words

=======
>>>>>>> fd96e75b
    def __init__(self, vocabulary, architecture, mode=Mode.minibatch,
                 profile=False):
        """Initializes the neural network parameters for all layers, and
        creates Theano shared variables from them.

        :type vocabulary: Vocabulary
        :param vocabulary: mapping between word IDs and word classes

        :type architecture: Architecture
        :param architecture: an object that describes the network architecture

        :type mode: Network.Mode
        :param mode: selects mini-batch or single time step processing

        :type profile: bool
        :param profile: if set to True, creates a Theano profile object
        """

        self.vocabulary = vocabulary
        self.architecture = architecture
        self.mode = mode

        M1 = 2147483647
        M2 = 2147462579
        random_seed = [
            numpy.random.randint(0, M1),
            numpy.random.randint(0, M1),
            numpy.random.randint(1, M1),
            numpy.random.randint(0, M2),
            numpy.random.randint(0, M2),
            numpy.random.randint(1, M2)]
        self.random = RandomStreams(random_seed)

        # Word and class inputs will be available to NetworkInput layers.
        self.word_input = tensor.matrix('network/word_input', dtype='int64')
        self.class_input = tensor.matrix('network/class_input', dtype='int64')
        if self.mode.is_minibatch():
            self.word_input.tag.test_value = test_value(
                size=(100, 16),
                max_value=vocabulary.num_words())
            self.class_input.tag.test_value = test_value(
                size=(100, 16),
                max_value=vocabulary.num_classes())
        else:
            self.word_input.tag.test_value = test_value(
                size=(1, 16),
                max_value=vocabulary.num_words())
            self.class_input.tag.test_value = test_value(
                size=(1, 16),
                max_value=vocabulary.num_classes())

        # Recurrent layers will create these lists, used to initialize state
        # variables of appropriate sizes, for doing forward passes one step at a
        # time.
        self.recurrent_state_input = []
        self.recurrent_state_size = []

        # Create the layers.
        logging.debug("Creating layers.")
        self.layers = OrderedDict()
        for input_options in architecture.inputs:
            input = NetworkInput(input_options, self)
            self.layers[input.name] = input
        for layer_description in architecture.layers:
            layer_options = self._layer_options_from_description(
                layer_description)
            if layer_options['name'] == architecture.output_layer:
                layer_options['size'] = vocabulary.num_classes()
            layer = create_layer(layer_options, self, profile=profile)
            self.layers[layer.name] = layer
        self.output_layer = self.layers[architecture.output_layer]

        # This list will be filled by the recurrent layers to contain the
        # recurrent state outputs, for doing forward passes one step at a time.
        self.recurrent_state_output = [None] * len(self.recurrent_state_size)

        # When the mode is target_words, this input variable specifies the words
        # whose probabilities will be computed.
        self.target_class_ids = tensor.matrix('network/target_class_ids',
                                             dtype='int64')
        self.target_class_ids.tag.test_value = test_value(
            size=(1, 16),
            max_value=vocabulary.num_classes())

        # Create initial parameter values.
        logging.debug("Initializing parameters.")
        self.param_init_values = OrderedDict()
        num_params = 0
        for layer in self.layers.values():
            for name, value in layer.param_init_values.items():
                logging.debug("- %s size=%d", name, value.size)
                num_params += value.size
            self.param_init_values.update(layer.param_init_values)
        logging.debug("Total number of parameters: %d", num_params)

        # Create Theano shared variables.
        self.params = {name: theano.shared(value, name)
                       for name, value in self.param_init_values.items()}
        for layer in self.layers.values():
            layer.set_params(self.params)

        # mask is used to mask out the rest of the input matrix, when a sequence
        # is shorter than the maximum sequence length. The mask is kept as int8
        # data type, which is how Tensor stores booleans.
        if self.mode.is_minibatch():
            self.mask = tensor.matrix('network/mask', dtype='int8')
            self.mask.tag.test_value = test_value(
                size=(100, 16),
                max_value=True)
        else:
            self.mask = tensor.ones(self.word_input.shape, dtype='int8')

        # Dropout layer needs to know whether we are training or evaluating.
        self.is_training = tensor.scalar('network/is_training', dtype='int8')
        self.is_training.tag.test_value = 1

        for layer in self.layers.values():
            layer.create_structure()

    def get_state(self, state):
        """Pulls parameter values from Theano shared variables.

        If there already is a parameter in the state, it will be replaced, so it
        has to have the same number of elements.

        :type state: h5py.File
        :param state: HDF5 file for storing the neural network parameters
        """

        for name, param in self.params.items():
            if name in state:
                state[name][:] = param.get_value()
            else:
                state.create_dataset(name, data=param.get_value())

        self.architecture.get_state(state)

    def set_state(self, state):
        """Sets the values of Theano shared variables.

        Requires that ``state`` contains values for all the neural network
        parameters.

        :type state: h5py.File
        :param state: HDF5 file that contains the neural network parameters
        """

        for name, param in self.params.items():
            if not name in state:
                raise IncompatibleStateError(
                    "Parameter %s is missing from neural network state." % name)
            new_value = state[name].value
            param.set_value(new_value)
            if len(new_value.shape) == 0:
                logging.debug("%s <- %s", name, str(new_value))
            else:
                logging.debug("%s <- array%s", name, str(new_value.shape))
        try:
            self.architecture.check_state(state)
        except IncompatibleStateError as error:
            raise IncompatibleStateError(
                "Attempting to restore state of a network that is incompatible "
                "with this architecture. " + str(error))

    def add_recurrent_state(self, size):
        """Adds a recurrent state variable and returns its index.

        Used by recurrent layers to add a state variable that has to be passed
        from one time step to the next, when generating text or computing
        lattice probabilities.
        """

        index = len(self.recurrent_state_size)
        assert index == len(self.recurrent_state_input)

        # The variables are in the structure of a mini-batch (3-dimensional
        # array) to keep the layer functions general.
        variable = tensor.tensor3('network/recurrent_state_' + str(index),
                                  dtype=theano.config.floatX)
        variable.tag.test_value = test_value(size=(1, 16, size), max_value=1.0)

        self.recurrent_state_size.append(size)
        self.recurrent_state_input.append(variable)

        return index

    def output_probs(self):
        """Returns the output probabilities for the whole vocabulary.

        Only computed when target_class_ids is not given.

        :type mask: TensorVariable
        :param mask: a symbolic 3-dimensional matrix that contains a probability
                     for each time step (except the last), each sequence, and
                     each word.
        """

        if not hasattr(self.output_layer, 'output_probs'):
            raise RuntimeError("The final layer is not an output layer.")
        if self.output_layer.output_probs is None:
            raise RuntimeError("Trying to read output distribution, while the "
                               "output layer has produced only target class "
                               "probabilities.")
        return self.output_layer.output_probs

    def target_probs(self):
        """Returns the output probabilities for the predicted words.

        Only computed when target_class_ids is given.

        :type mask: TensorVariable
        :param mask: a symbolic 2-dimensional matrix that contains a probability
                     for each time step (except the last) and each sequence
        """

        if not hasattr(self.output_layer, 'target_probs'):
            raise RuntimeError("The final layer is not an output layer.")
        if self.output_layer.target_probs is None:
            raise RuntimeError("Trying to read target class probabilities, "
                               "while the output layer has produced the "
                               "distribution.")
        return self.output_layer.target_probs

    def _layer_options_from_description(self, description):
        """Creates layer options based on textual architecture description.

        Most of the fields in a layer description are kept as strings. The field
        ``input_layers`` is converted to a list of actual layers found from
        ``self.layers``.

        :type description: dict
        :param description: dictionary of textual layer fields

        :rtype: dict
        :result: layer options
        """

        result = dict()
        for variable, value in description.items():
            if variable == 'inputs':
                try:
                    result['input_layers'] = [self.layers[x] for x in value]
                except KeyError as e:
                    raise InputError("Input layer `{}' does not exist, when "
                                     "creating layer `{}'.".format(
                                     e.args[0],
                                     description['name']))
            else:
                result[variable] = value
        return result<|MERGE_RESOLUTION|>--- conflicted
+++ resolved
@@ -83,32 +83,6 @@
 
             return self is Network.Mode.minibatch
 
-<<<<<<< HEAD
-        def is_distribution(self):
-            """Checks if the network mode is supposed to produce a distribution
-            of the entire vocabulary, as opposed to the probabilities of
-            specific words. Used for generating text.
-
-            :rtype: bool
-            :returns: ``True`` when producing a probability distribution,
-                      ``False`` otherwise.
-            """
-
-            return self is Network.Mode.distribution
-
-        def is_target_words(self):
-            """Checks if the network mode is supposed to produce probabilities
-            of target words given in ``target_class_ids``.
-
-            :rtype: bool
-            :returns: ``True`` when producing a probabilities of target words,
-                      ``False`` otherwise.
-            """
-
-            return self is Network.Mode.target_words
-
-=======
->>>>>>> fd96e75b
     def __init__(self, vocabulary, architecture, mode=Mode.minibatch,
                  profile=False):
         """Initializes the neural network parameters for all layers, and
