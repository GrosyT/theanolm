--- conflicted
+++ resolved
@@ -616,15 +616,7 @@
             token.state.set([layer_state[:, index:index+1]
                              for layer_state in output_state])
             # logprobs matrix contains only one time step.
-<<<<<<< HEAD
-            token.nn_lm_logprob += logprobs[0, index]
-
-
-
-
-
-
-=======
+
             token.nn_lm_logprob += self._handle_unk_logprob(target_word,
                                                             logprobs[0, index],
                                                             oov_logprob)
@@ -670,5 +662,4 @@
                           network_logprob, oov_logprob)
             return oov_logprob
 
-        return network_logprob
->>>>>>> 09f3b86d
+        return network_logprob